# StreamPack: RTMP and SRT live streaming SDK for Android

StreamPack is a flexible live streaming library for Android made for both demanding video
broadcasters and new video enthusiasts.

## Hop On Board! 🚀

⭐ If you like this project, don’t forget to star it!
<<<<<<< HEAD
💖 Want to support its development? Consider becoming a sponsor.
=======

💖 Want to support its development? Consider becoming a sponsor.

>>>>>>> 3a39c005
🛠️ Contributions are welcome—feel free to open issues or submit pull requests!

## Setup

Get StreamPack core latest artifacts on Maven Central:

```groovy
dependencies {
    implementation 'io.github.thibaultbee.streampack:streampack-core:3.0.0'
    // For UI (incl. PreviewView)
    implementation 'io.github.thibaultbee.streampack:streampack-ui:3.0.0'
    // For services (incl. screen capture/media projection service)
    implementation 'io.github.thibaultbee.streampack:streampack-services:3.0.0'
    // For RTMP
    implementation 'io.github.thibaultbee.streampack:streampack-rtmp:3.0.0'
    // For SRT
    implementation 'io.github.thibaultbee.streampack:streampack-srt:3.0.0'
}
```

## Features

* Video:
    * Source: Cameras, Screen recorder
      or [custom video source](docs/AdvancedStreamer.md#creates-your-custom-sources)
    * Orientation: portrait or landscape
    * Codec: HEVC/H.265, AVC/H.264, VP9 or AV1
    * HDR (experimental, see https://github.com/ThibaultBee/StreamPack/discussions/91)
    * Configurable bitrate, resolution, frame rate (tested up to 60), encoder level, encoder profile
    * Video only mode
    * Device video capabilities
    * Switch between video sources
    * Camera settings: auto-focus, exposure, white balance, zoom, flash,...
* Audio:
    * Source: Microphone, device audio
      or [custom audio source](docs/AdvancedStreamer.md#creates-your-custom-sources)
    * Codec: AAC:LC, HE, HEv2,... or Opus
    * Configurable bitrate, sample rate, stereo/mono, data format
    * Processing: Noise suppressor or echo cancellation
    * Audio only mode
    * Device audio capabilities
    * Switch between audio sources
* File: TS, FLV, MP4, WebM and Fragmented MP4
    * Write to a single file or multiple chunk files
* Streaming: RTMP/RTMPS or SRT
    * [Record to a file and stream at the same time](docs/LiveAndRecordSimultaneously.md)
    * Support for enhanced RTMP
    * Ultra low-latency based on [SRT](https://github.com/Haivision/srt)
    * Network adaptive bitrate mechanism for [SRT](https://github.com/Haivision/srt)

## Quick start

If you want to create a new application, you should use the
template [StreamPack boilerplate](https://github.com/ThibaultBee/StreamPack-boilerplate). In 5
minutes, you will be able to stream live video to your server.

## Getting started

### Getting started for a camera stream

1. Request the required permissions in your Activity/Fragment. See the
   [Permissions](#permissions) section for more information.

2. Creates a `View` to display the preview in your layout

   As a camera preview, you can also use a `SurfaceView`, a `TextureView` or any
   `View` where that can provide a `Surface`.

   To simplify integration, StreamPack provides an `PreviewView` in the `streampack-ui` package.

    ```xml
    
    <layout>
        <io.github.thibaultbee.streampack.views.PreviewView android:id="@+id/preview"
            android:layout_width="match_parent" android:layout_height="match_parent"
            app:enableZoomOnPinch="true" />
    </layout>
    ```

   `app:enableZoomOnPinch` is a boolean to enable zoom on pinch gesture.

3. Instantiates the streamer (main live streaming class)

   A `Streamer` is a class that represents a whole streaming pipeline from capture to endpoint (
   incl. encoding, muxing, sending).
   Multiple streamers are available depending on the number of independent outputs you want to
   have:
    - `SingleStreamer`: for a single output (such as live or record)
    - `DualStreamer`: for 2 independent outputs (such as independent live and record)
    - for multiple outputs, you can use the `StreamerPipeline` class that allows to create more
      complex pipeline with multiple independent outputs (such as audio in one file, video in
      another file)

   The `SingleStreamer` and the `DualStreamer` comes with factory for `Camera` and
   `MediaProjection` (for screen capture).
   Otherwise, you can set the audio and the video source manually.

    ```kotlin
    /**
     * Most StreamPack components are coroutine based.
     * Suspend and flow have to be called from a coroutine scope.
     * Android comes with coroutine scopes like `lifecycleScope` or `viewModelScope`.
     * Call suspend functions from a coroutine scope:
     *  viewModelScope.launch {
     *  }
     */
    val streamer = cameraSingleStreamer(context = requireContext())
    // To have multiple independent outputs (like for live and record), use a `cameraDualStreamer` or even the `StreamerPipeline`.
    // You can also use the `SingleStreamer`or the `DualStreamer` and add later the audio and video source with `setAudioSource` 
    // and `setVideoSource`.
    ```

   For more information, check the [Streamers](docs/Streamers.md) documentation.

4. Configures audio and video settings

    ```kotlin
    val streamer = cameraSingleStreamer(context = requireContext()) // Already instantiated streamer
    
    // Creates a new audio and video config
    val audioConfig = AudioConfig(
        startBitrate = 128000,
        sampleRate = 44100,
        channelConfig = AudioFormat.CHANNEL_IN_STEREO
    )
    
    val videoConfig = VideoConfig(
        startBitrate = 2000000, // 2 Mb/s
        resolution = Size(1280, 720),
        fps = 30
    )
    
    // Sets the audio and video config
    viewModelScope.launch {
        streamer.setAudioConfig(audioConfig)
        streamer.setVideoConfig(videoConfig)
    }
    ```

5. Inflates the preview with the streamer

    ```kotlin
    val streamer = cameraSingleStreamer(context = requireContext()) // Already instantiated streamer
    val preview = findViewById<PreviewView>(R.id.preview) // Already inflated preview
    /**
     * If the preview is a `PreviewView`
     */
    preview.streamer = streamer
    // Then start the preview
    streamer.startPreview()
    
    /**
     * Otherwise if the preview is in a [SurfaceView], a [TextureView], a [Surface],... you can use:
     */
    streamer.startPreview(preview)
    ```

6. Sets the device orientation

    ```kotlin
    // Already instantiated streamer
    val streamer = cameraSingleStreamer(context = requireContext())
    
    // Sets the device orientation
    streamer.setTargetRotation(Surface.ROTATION_90) // Or Surface.ROTATION_0, Surface.ROTATION_180, Surface.ROTATION_270
    ```

   StreamPack comes with 2 `RotationProvider` that fetches and listens the device rotation:

    - the `SensorRotationProvider`. The `SensorRotationProvider` is backed by the
      `OrientationEventListener` and it follows the device orientation.
    - the `DisplayRotationProvider`. The `DisplayRotationProvider` is backed by the `DisplayManager`
      and if orientation is locked, it will return the last known orientation.

    ```kotlin
    val streamer = cameraSingleStreamer(context = requireContext()) // Already instantiated streamer
    val rotationProvider = SensorRotationProvider(context = requireContext())
    
    // Sets the device orientation
   rotationProvider.addListener(object : IRotationProvider.Listener {
        override fun onOrientationChanged(rotation: Int) {
            streamer.setTargetRotation(rotation)
        }
    })

    // Don't forget to remove the listener when you don't need it anymore
    rotationProvider.removeListener(listener)
    ```

   You can transform the `RotationProvider` into a `Flow` provider through the `asFlowProvider`.

   ```kotlin
    val streamer = cameraSingleStreamer(context = requireContext()) // Already instantiated streamer
    val rotationProvider = SensorRotationProvider(context = requireContext())
   
    // For coroutine based
    val rotationFlowProvider = rotationProvider.asFlowProvider()
    // Then in a coroutine suspend function
    rotationFlowProvider.rotationFlow.collect { rotation ->
    streamer.setTargetRotation(rotation)
    }
    ```

   You can also create your own `targetRotation` provider.

7. Starts the live streaming

    ```kotlin
    // Already instantiated streamer
    val streamer = cameraSingleStreamer(context = requireContext())
    
    val descriptor =
        UriMediaDescriptor("rtmps://serverip:1935/s/streamKey") // For RTMP/RTMPS. Uri also supports SRT url, file path, content path,...
    /**
     * Alternatively, you can use object syntax:
     * - RtmpMediaDescriptor("rtmps", "serverip", 1935, "s", "streamKey") // For RTMP/RTMPS
     * - SrtMediaDescriptor("serverip", 1234) // For SRT
     */
    
    streamer.startStream(descriptor) 
    // You can also use:
    // streamer.startStream("rtmp://serverip:1935/s/streamKey") // For RTMP/RTMPS
    ```

8. Stops and releases the streamer

    ```kotlin
    // Already instantiated streamer
    val streamer = cameraSingleStreamer(context = requireContext())
    
    streamer.stopStream()
    streamer.close() // Disconnect from server or close the file
    streamer.release()
    ```

For more detailed explanation, check out
the [documentation](#documentations).

For a complete example, check out the [demos/camera](demos/camera) directory.

### Getting started for a screen recorder stream

1. Add the `streampack-services` dependency in your `build.gradle` file:

    ```groovy
    dependencies {
        implementation 'io.github.thibaultbee.streampack:streampack-services:3.0.0-RC3'
    }
    ```

2. Requests the required permissions in your Activity/Fragment. See the
   [Permissions](#permissions) section for more information.
3. Creates a `MyService` that extends `MediaProjectionService` (so you can customize
   notifications among other things).
4. Creates a screen record `Intent` and requests the activity result

    ```kotlin
    MediaProjectionUtils.createScreenCaptureIntent(context = requireContext())
    ```

5. Starts the service

    ```kotlin
    MediaProjectionService.bindService(
        requireContext(),
        MyService::class.java,
        result.resultCode,
        result.data,
        { streamer ->
            try {
                configure(streamer)
            } catch (t: Throwable) {
                // Handle exception
            }
            startStream(streamer)
        }
    )
    ```

For a complete example, check out the [demos/screenrecorder](demos/screenrecorder) directory .

## Permissions

You need to add the following permissions in your `AndroidManifest.xml`:

```xml

<manifest>
    <!-- Only for a live -->
    <uses-permission android:name="android.permission.INTERNET" />
    <!-- Only for a local record -->
    <uses-permission android:name="android.permission.WRITE_EXTERNAL_STORAGE" />
</manifest>
```

To record locally, you also need to request the following dangerous
permission: `android.permission.WRITE_EXTERNAL_STORAGE`.

### Permissions for a camera stream

To use the camera, you need to request the following permission:

```xml

<manifest>
    <uses-permission android:name="android.permission.RECORD_AUDIO" />
    <uses-permission android:name="android.permission.CAMERA" />
</manifest>
```

Your application also has to request the following dangerous
permission: `android.permission.RECORD_AUDIO`, `android.permission.CAMERA`.

For the PlayStore, your application might declare this in its `AndroidManifest.xml`

```xml

<manifest>
    <uses-feature android:name="android.hardware.camera" android:required="true" />
    <uses-feature android:name="android.hardware.camera.autofocus" android:required="false" />
</manifest>
```

### Permissions for a screen recorder stream

To use the screen recorder, you need to request the following permission:

```xml

<manifest>
    <uses-permission android:name="android.permission.FOREGROUND_SERVICE_MEDIA_PROJECTION" />
    <uses-permission android:name="android.permission.FOREGROUND_SERVICE" />
    <uses-permission android:name="android.permission.POST_NOTIFICATIONS" />
    <!-- Only if you have to record audio -->
    <uses-permission android:name="android.permission.RECORD_AUDIO" />
</manifest>
```

You will also have to declare the `Service`,

```xml

<application>
    <!-- YourScreenRecorderService extends DefaultScreenRecorderService -->
    <service android:name=".services.MyService" android:exported="false"
        android:foregroundServiceType="mediaProjection" />
</application>
```

## Documentations

[StreamPack API guide](https://thibaultbee.github.io/StreamPack)

- Additional documentations are available in the `docs` directory:
    - [Live and record simultaneously](docs/LiveAndRecordSimultaneously.md)
    - [Streamers](docs/Streamers.md)
    - [Streamer elements](docs/AdvancedStreamer)

## Demos

### Camera and audio demo

For source code example on how to use camera and audio streamers,
check [demos/camera](demos/camera). On
first launch, you will have to set RTMP url or SRT server IP in the settings menu.

### Screen recorder demo

For source code example on how to use screen recorder streamer, check
the [demos/screenrecorder](demos/screenrecorder)
. On first launch, you will have to set RTMP url or SRT server IP in the settings menu.

### Tests with a FFmpeg server

FFmpeg has been used as an SRT server+demuxer+decoder for the tests.

#### RTMP

Tells FFplay to listen on IP `0.0.0.0` and port `1935`.

```
ffplay -listen 1 -i 'rtmp://0.0.0.0:1935/s/streamKey'
```

On StreamPack sample app settings, set `Endpoint` -> `Type` to `Stream to a remove RTMP device`,
then set the server `URL` to `rtmp://serverip:1935/s/streamKey`. At this point, StreamPack sample
app should successfully sends audio and video frames. On FFplay side, you should be able to watch
this live stream.

#### SRT

Tells FFplay to listen on IP `0.0.0.0` and port `9998`:

```
ffplay -fflags nobuffer 'srt://0.0.0.0:9998?mode=listener'
```

On StreamPack sample app settings, set the server `IP` to your server IP and server `Port` to`9998`.
At this point, StreamPack sample app should successfully sends audio and video frames. On FFplay
side, you should be able to watch this live stream.

## Tips

### RTMP or SRT

RTMP and SRT are both live streaming protocols. SRT is a UDP-based modern protocol, it is
reliable and ultra low latency. RTMP is a TCP-based protocol, it is also reliable but it is only low
latency.
There are already a lot of comparison over the Internet, so here is a summary:

* SRT:
    - Ultra low latency(< 1 s)
* RTMP:
    - Low latency (2 - 3 s)

So, the main question is : "which protocol to use?"
It is easy: if your server has SRT support, use SRT otherwise use RTMP.

### Get device and protocol capabilities

Have you ever wonder : "What are the supported resolution of my cameras?" or "What is the supported
sample rate of my audio codecs ?"? `Info` classes are made for this. All `Streamer` comes with a
specific `Info` object:

 ```kotlin
val info = streamer.getInfo(MediaDescriptor("rtmps://serverip:1935/s/streamKey"))
```

For static endpoint or an opened dynamic endpoint, you can directly get the info:

```kotlin
val info = streamer.info
```

### Element specific configuration

If you are looking for more settings on streamer, like the exposure compensation of your camera, you
must have a look on `Settings` class. Each `Streamer` elements (such as `IVideoSource`,
`IAudioSource`,...)
comes with a public interface that allows to have access to specific information or configuration.

Example: if the video source can be cast to `ICameraSource` interface. You get the access to
`settings`
that allows to get and set the current camera settings:

```kotlin
(streamer.videoSource as ICameraSource).settings
```

Example: you can change the exposure compensation of your camera, on a `CameraStreamers`
you can do it like this:

```kotlin
(streamer.videoSource as ICameraSource).settings.exposure.compensation = value
```

Moreover you can retrieve exposure range and step with:

```kotlin
(streamer.videoSource as ICameraSource).settings.exposure.availableCompensationRange
(streamer.videoSource as ICameraSource).settings.exposure.availableCompensationStep
```

See the [docs/AdvancedStreamer.md](docs/AdvancedStreamer#element-specific-configuration) for more
information.

### Android versions

Even if StreamPack sdk supports a `minSdkVersion` 21. I strongly recommend to set the
`minSdkVersion` of your application to a higher version (the highest is the best!) for better
performance.

## Licence

    Copyright 2021 Thibault B.

    Licensed under the Apache License, Version 2.0 (the "License");
    you may not use this file except in compliance with the License.
    You may obtain a copy of the License at

       http://www.apache.org/licenses/LICENSE-2.0

    Unless required by applicable law or agreed to in writing, software
    distributed under the License is distributed on an "AS IS" BASIS,
    WITHOUT WARRANTIES OR CONDITIONS OF ANY KIND, either express or implied.
    See the License for the specific language governing permissions and
    limitations under the License.<|MERGE_RESOLUTION|>--- conflicted
+++ resolved
@@ -6,13 +6,9 @@
 ## Hop On Board! 🚀
 
 ⭐ If you like this project, don’t forget to star it!
-<<<<<<< HEAD
+
 💖 Want to support its development? Consider becoming a sponsor.
-=======
-
-💖 Want to support its development? Consider becoming a sponsor.
-
->>>>>>> 3a39c005
+
 🛠️ Contributions are welcome—feel free to open issues or submit pull requests!
 
 ## Setup
